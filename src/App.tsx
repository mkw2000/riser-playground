--- conflicted
+++ resolved
@@ -473,14 +473,10 @@
 /* ─────────────────────────────── App shell ─── */
 export default function App(): React.ReactElement {
   const [json, setJson] = useState<string>(defaultSpec);
-<<<<<<< HEAD
   const [splitRatio, setSplitRatio] = useState<number>(50); // Percentage for editor width
   const containerRef = useRef<HTMLDivElement>(null);
   const isDragging = useRef(false);
   
-=======
-  // const [useTscircuit, setUseTscircuit] = useState(false);
->>>>>>> e8ba79b4
   const spec = useMemo(() => {
     try {
       return JSON.parse(json);
@@ -489,7 +485,6 @@
     }
   }, [json]);
 
-<<<<<<< HEAD
   // Handle mouse events for dragging the divider
   const handleMouseDown = (e: React.MouseEvent) => {
     e.preventDefault();
@@ -513,6 +508,316 @@
     document.addEventListener('mousemove', handleMouseMove);
     document.addEventListener('mouseup', handleMouseUp);
   };
+
+  const exportToPDF = useCallback(async () => {
+    if (!spec) return;
+
+    try {
+      // Find the SVG element
+      const svgElement = document.querySelector("svg");
+      if (!svgElement) {
+        console.error("SVG element not found");
+        return;
+      }
+
+      // Clone the SVG to avoid modifying the original
+      const svgClone = svgElement.cloneNode(true) as SVGSVGElement;
+
+      // Clean up the SVG for export - remove transform attributes that might cause issues
+      const transformedGroup = svgClone.querySelector("g[transform]");
+      if (transformedGroup) {
+        // Apply the transform to get the actual coordinates
+        const transform = transformedGroup.getAttribute("transform") || "";
+        const match = transform.match(
+          /translate\(([^,]+),\s*([^)]+)\)\s*scale\(([^)]+)\)/
+        );
+
+        if (match) {
+          const [, translateX, translateY, scale] = match;
+          const tx = parseFloat(translateX);
+          const ty = parseFloat(translateY);
+          const s = parseFloat(scale);
+
+          // Remove the transform attribute
+          transformedGroup.removeAttribute("transform");
+
+          // Apply the transformation to all child elements
+          const allElements = transformedGroup.querySelectorAll("*");
+          allElements.forEach((element) => {
+            if (element.tagName === "g" && element.getAttribute("transform")) {
+              const childTransform = element.getAttribute("transform") || "";
+              const translateMatch = childTransform.match(
+                /translate\(([^,]+),\s*([^)]+)\)/
+              );
+              if (translateMatch) {
+                const [, x, y] = translateMatch;
+                const newX = parseFloat(x) * s + tx;
+                const newY = parseFloat(y) * s + ty;
+                element.setAttribute(
+                  "transform",
+                  `translate(${newX}, ${newY}) scale(${s})`
+                );
+              }
+            }
+          });
+        }
+      }
+
+      // Set proper SVG dimensions for PDF
+      const bbox = svgClone.getBBox
+        ? svgClone.getBBox()
+        : { x: 0, y: 0, width: 400, height: 300 };
+      const padding = 20;
+      const svgWidth = bbox.width + padding * 2;
+      const svgHeight = bbox.height + padding * 2;
+
+      svgClone.setAttribute("width", svgWidth.toString());
+      svgClone.setAttribute("height", svgHeight.toString());
+      svgClone.setAttribute(
+        "viewBox",
+        `${bbox.x - padding} ${bbox.y - padding} ${svgWidth} ${svgHeight}`
+      );
+
+      // Create PDF in landscape orientation
+      const pdf = new jsPDF("l", "mm", "a4");
+
+      // Convert SVG to PDF using svg2pdf.js
+      await svg2pdf(svgClone, pdf, {
+        x: 10,
+        y: 10,
+        width: 277, // A4 landscape width minus margins
+        height: 190, // A4 landscape height minus margins
+      });
+
+      // Add title below the diagram
+      const title = spec.sheet?.title || "Fire Riser Diagram";
+      pdf.setFontSize(14);
+      pdf.text(title, 10, 210);
+
+      // Add export timestamp
+      pdf.setFontSize(8);
+      pdf.text(`Exported: ${new Date().toLocaleString()}`, 10, 220);
+
+      // Save the PDF
+      pdf.save(`${title.replace(/\s+/g, "_")}_riser_diagram.pdf`);
+    } catch (error) {
+      console.error("Error exporting PDF:", error);
+      alert(
+        `PDF export failed: ${
+          error instanceof Error ? error.message : "Unknown error"
+        }`
+      );
+    }
+  }, [spec]);
+
+  const [currentLayoutData, setCurrentLayoutData] = useState<any>(null);
+
+  const handleLayoutData = useCallback((layoutData: any) => {
+    setCurrentLayoutData(layoutData);
+  }, []);
+
+  const exportToDXFBlocks = useCallback(() => {
+    if (!spec || !currentLayoutData) return;
+
+    try {
+      const scale = 0.5;
+      let dxfContent =
+        "0\nSECTION\n2\nHEADER\n0\nENDSEC\n0\nSECTION\n2\nBLOCKS\n";
+
+      // Define FACP block
+      dxfContent +=
+        "0\nBLOCK\n8\nBLOCKS\n2\nFACP\n70\n0\n10\n0.0\n20\n0.0\n30\n0.0\n";
+      dxfContent +=
+        "0\nLINE\n8\n0\n10\n0.0\n20\n0.0\n30\n0.0\n11\n20.0\n21\n0.0\n31\n0.0\n";
+      dxfContent +=
+        "0\nLINE\n8\n0\n10\n20.0\n20\n0.0\n30\n0.0\n11\n20.0\n21\n-10.0\n31\n0.0\n";
+      dxfContent +=
+        "0\nLINE\n8\n0\n10\n20.0\n20\n-10.0\n30\n0.0\n11\n0.0\n21\n-10.0\n31\n0.0\n";
+      dxfContent +=
+        "0\nLINE\n8\n0\n10\n0.0\n20\n-10.0\n30\n0.0\n11\n0.0\n21\n0.0\n31\n0.0\n";
+      dxfContent +=
+        "0\nTEXT\n8\n0\n10\n10.0\n20\n-5.0\n30\n0.0\n40\n3.0\n72\n1\n11\n10.0\n21\n-5.0\n31\n0.0\n1\nFACP\n";
+      dxfContent += "0\nENDBLK\n8\nBLOCKS\n";
+
+      // Define Cell block
+      dxfContent +=
+        "0\nBLOCK\n8\nBLOCKS\n2\nCELL\n70\n0\n10\n0.0\n20\n0.0\n30\n0.0\n";
+      dxfContent +=
+        "0\nLINE\n8\n0\n10\n0.0\n20\n0.0\n30\n0.0\n11\n15.0\n21\n0.0\n31\n0.0\n";
+      dxfContent +=
+        "0\nLINE\n8\n0\n10\n15.0\n20\n0.0\n30\n0.0\n11\n15.0\n21\n-7.5\n31\n0.0\n";
+      dxfContent +=
+        "0\nLINE\n8\n0\n10\n15.0\n20\n-7.5\n30\n0.0\n11\n0.0\n21\n-7.5\n31\n0.0\n";
+      dxfContent +=
+        "0\nLINE\n8\n0\n10\n0.0\n20\n-7.5\n30\n0.0\n11\n0.0\n21\n0.0\n31\n0.0\n";
+      dxfContent +=
+        "0\nTEXT\n8\n0\n10\n7.5\n20\n-3.75\n30\n0.0\n40\n2.0\n72\n1\n11\n7.5\n21\n-3.75\n31\n0.0\n1\nCELL\n";
+      dxfContent += "0\nENDBLK\n8\nBLOCKS\n";
+
+      // Define Pull Station block
+      dxfContent +=
+        "0\nBLOCK\n8\nBLOCKS\n2\nPULL\n70\n0\n10\n0.0\n20\n0.0\n30\n0.0\n";
+      dxfContent +=
+        "0\nLINE\n8\n0\n10\n0.0\n20\n0.0\n30\n0.0\n11\n6.0\n21\n0.0\n31\n0.0\n";
+      dxfContent +=
+        "0\nLINE\n8\n0\n10\n6.0\n20\n0.0\n30\n0.0\n11\n6.0\n21\n-6.0\n31\n0.0\n";
+      dxfContent +=
+        "0\nLINE\n8\n0\n10\n6.0\n20\n-6.0\n30\n0.0\n11\n0.0\n21\n-6.0\n31\n0.0\n";
+      dxfContent +=
+        "0\nLINE\n8\n0\n10\n0.0\n20\n-6.0\n30\n0.0\n11\n0.0\n21\n0.0\n31\n0.0\n";
+      dxfContent +=
+        "0\nTEXT\n8\n0\n10\n3.0\n20\n-3.0\n30\n0.0\n40\n2.0\n72\n1\n11\n3.0\n21\n-3.0\n31\n0.0\n1\nPULL\n";
+      dxfContent += "0\nENDBLK\n8\nBLOCKS\n";
+
+      // Define Smoke Detector block
+      dxfContent +=
+        "0\nBLOCK\n8\nBLOCKS\n2\nSMOKE\n70\n0\n10\n0.0\n20\n0.0\n30\n0.0\n";
+      dxfContent += "0\nCIRCLE\n8\n0\n10\n7.0\n20\n-7.0\n30\n0.0\n40\n7.0\n";
+      dxfContent +=
+        "0\nTEXT\n8\n0\n10\n7.0\n20\n-7.0\n30\n0.0\n40\n2.0\n72\n1\n11\n7.0\n21\n-7.0\n31\n0.0\n1\nS\n";
+      dxfContent += "0\nENDBLK\n8\nBLOCKS\n";
+
+      // Define Horn/Strobe block
+      dxfContent +=
+        "0\nBLOCK\n8\nBLOCKS\n2\nHORNSTROBE\n70\n0\n10\n0.0\n20\n0.0\n30\n0.0\n";
+      dxfContent +=
+        "0\nLINE\n8\n0\n10\n2.0\n20\n-2.0\n30\n0.0\n11\n10.0\n21\n-2.0\n31\n0.0\n";
+      dxfContent +=
+        "0\nLINE\n8\n0\n10\n10.0\n20\n-2.0\n30\n0.0\n11\n6.0\n21\n-8.0\n31\n0.0\n";
+      dxfContent +=
+        "0\nLINE\n8\n0\n10\n6.0\n20\n-8.0\n30\n0.0\n11\n2.0\n21\n-2.0\n31\n0.0\n";
+      dxfContent +=
+        "0\nLINE\n8\n0\n10\n1.0\n20\n-8.0\n30\n0.0\n11\n11.0\n21\n-8.0\n31\n0.0\n";
+      dxfContent +=
+        "0\nLINE\n8\n0\n10\n11.0\n20\n-8.0\n30\n0.0\n11\n11.0\n21\n-18.0\n31\n0.0\n";
+      dxfContent +=
+        "0\nLINE\n8\n0\n10\n11.0\n20\n-18.0\n30\n0.0\n11\n1.0\n21\n-18.0\n31\n0.0\n";
+      dxfContent +=
+        "0\nLINE\n8\n0\n10\n1.0\n20\n-18.0\n30\n0.0\n11\n1.0\n21\n-8.0\n31\n0.0\n";
+      dxfContent += "0\nCIRCLE\n8\n0\n10\n6.0\n20\n-13.0\n30\n0.0\n40\n2.0\n";
+      dxfContent +=
+        "0\nLINE\n8\n0\n10\n4.5\n20\n-11.5\n30\n0.0\n11\n7.5\n21\n-14.5\n31\n0.0\n";
+      dxfContent +=
+        "0\nLINE\n8\n0\n10\n7.5\n20\n-11.5\n30\n0.0\n11\n4.5\n21\n-14.5\n31\n0.0\n";
+      dxfContent +=
+        "0\nTEXT\n8\n0\n10\n6.0\n20\n-9.0\n30\n0.0\n40\n1.5\n72\n1\n11\n6.0\n21\n-9.0\n31\n0.0\n1\nHS\n";
+      dxfContent += "0\nENDBLK\n8\nBLOCKS\n";
+
+      // Define EOL block
+      dxfContent +=
+        "0\nBLOCK\n8\nBLOCKS\n2\nEOL\n70\n0\n10\n0.0\n20\n0.0\n30\n0.0\n";
+      const eolPoints = [0, 0, 2, -3, 4, 3, 6, -3, 8, 3, 10, -3, 12, 0];
+      for (let i = 0; i < eolPoints.length - 2; i += 2) {
+        dxfContent += `0\nLINE\n8\n0\n10\n${eolPoints[i].toFixed(
+          1
+        )}\n20\n${eolPoints[i + 1].toFixed(1)}\n30\n0.0\n11\n${eolPoints[
+          i + 2
+        ].toFixed(1)}\n21\n${eolPoints[i + 3].toFixed(1)}\n31\n0.0\n`;
+      }
+      dxfContent += "0\nENDBLK\n8\nBLOCKS\n";
+
+      dxfContent += "0\nENDSEC\n0\nSECTION\n2\nENTITIES\n";
+
+      // Draw circuit lines
+      for (const [, edge] of currentLayoutData.edges.entries()) {
+        if (edge.bendPoints && edge.bendPoints.length >= 2) {
+          const points = edge.bendPoints;
+          for (let i = 0; i < points.length - 1; i++) {
+            dxfContent += `0\nLINE\n8\nCIRCUITS\n10\n${(
+              points[i].x * scale
+            ).toFixed(3)}\n20\n${(-points[i].y * scale).toFixed(
+              3
+            )}\n30\n0.0\n11\n${(points[i + 1].x * scale).toFixed(3)}\n21\n${(
+              -points[i + 1].y * scale
+            ).toFixed(3)}\n31\n0.0\n`;
+          }
+        }
+      }
+
+      // Insert FACP panel block
+      const panelNode = currentLayoutData.nodes.get("panel");
+      if (panelNode) {
+        const x = panelNode.x * scale;
+        const y = -panelNode.y * scale;
+        dxfContent += `0\nINSERT\n8\nPANEL\n2\nFACP\n10\n${x.toFixed(
+          3
+        )}\n20\n${y.toFixed(3)}\n30\n0.0\n41\n${scale.toFixed(
+          3
+        )}\n42\n${scale.toFixed(3)}\n43\n${scale.toFixed(3)}\n50\n0.0\n`;
+      }
+
+      // Insert device blocks
+      spec.devices.forEach((device: Device, idx: number) => {
+        const nodeData = currentLayoutData.nodes.get(`device-${idx}`);
+        if (!nodeData) return;
+
+        const x = nodeData.x * scale;
+        const y = -nodeData.y * scale;
+
+        let blockName = "";
+        let layerName = "";
+
+        switch (device.type) {
+          case "Cell":
+            blockName = "CELL";
+            layerName = "DEVICES";
+            break;
+          case "Pull":
+            blockName = "PULL";
+            layerName = "DEVICES";
+            break;
+          case "Smoke":
+            blockName = "SMOKE";
+            layerName = "DEVICES";
+            break;
+          case "HornStrobe":
+            blockName = "HORNSTROBE";
+            layerName = "DEVICES";
+            break;
+          default:
+            return;
+        }
+
+        dxfContent += `0\nINSERT\n8\n${layerName}\n2\n${blockName}\n10\n${x.toFixed(
+          3
+        )}\n20\n${y.toFixed(3)}\n30\n0.0\n41\n${scale.toFixed(
+          3
+        )}\n42\n${scale.toFixed(3)}\n43\n${scale.toFixed(3)}\n50\n0.0\n`;
+      });
+
+      // Insert EOL blocks
+      spec.circuits.forEach((circuit: Circuit) => {
+        const eolNode = currentLayoutData.nodes.get(`eol-${circuit.id}`);
+        if (eolNode) {
+          const x = eolNode.x * scale;
+          const y = -eolNode.y * scale;
+          dxfContent += `0\nINSERT\n8\nEOL\n2\nEOL\n10\n${x.toFixed(
+            3
+          )}\n20\n${y.toFixed(3)}\n30\n0.0\n41\n${scale.toFixed(
+            3
+          )}\n42\n${scale.toFixed(3)}\n43\n${scale.toFixed(3)}\n50\n0.0\n`;
+        }
+      });
+
+      // Add title
+      const title = spec.sheet?.title || "Fire Riser Diagram";
+      dxfContent += `0\nTEXT\n8\nTITLE\n10\n10.0\n20\n-100.0\n30\n0.0\n40\n5.0\n72\n0\n11\n10.0\n21\n-100.0\n31\n0.0\n1\n${title}\n`;
+      dxfContent += "0\nENDSEC\n0\nEOF";
+
+      // Download
+      const blob = new Blob([dxfContent], { type: "application/dxf" });
+      const url = URL.createObjectURL(blob);
+      const link = document.createElement("a");
+      link.href = url;
+      link.download = `${title.replace(/\s+/g, "_")}_blocks_riser_diagram.dxf`;
+      document.body.appendChild(link);
+      link.click();
+      document.body.removeChild(link);
+      URL.revokeObjectURL(url);
+    } catch (error) {
+      console.error("Error exporting DXF:", error);
+    }
+  }, [spec, currentLayoutData]);
 
   return (
     <div 
@@ -540,338 +845,7 @@
         <div className="w-1 h-10 bg-gray-500 rounded"></div>
       </div>
       
-      <div style={{ width: `${100 - splitRatio}%` }} className="h-full bg-gray-50 overflow-auto">
-        <div className="w-full h-full flex items-center justify-center p-4">
-          {spec ? (
-            <Riser spec={spec} />
-          ) : (
-            <p className="text-red-600">JSON parse error</p>
-          )}
-        </div>
-=======
-  const exportToPDF = useCallback(async () => {
-    if (!spec) return;
-
-    try {
-      // Find the SVG element
-      const svgElement = document.querySelector("svg");
-      if (!svgElement) {
-        console.error("SVG element not found");
-        return;
-      }
-
-      // Clone the SVG to avoid modifying the original
-      const svgClone = svgElement.cloneNode(true) as SVGSVGElement;
-
-      // Clean up the SVG for export - remove transform attributes that might cause issues
-      const transformedGroup = svgClone.querySelector("g[transform]");
-      if (transformedGroup) {
-        // Apply the transform to get the actual coordinates
-        const transform = transformedGroup.getAttribute("transform") || "";
-        const match = transform.match(
-          /translate\(([^,]+),\s*([^)]+)\)\s*scale\(([^)]+)\)/
-        );
-
-        if (match) {
-          const [, translateX, translateY, scale] = match;
-          const tx = parseFloat(translateX);
-          const ty = parseFloat(translateY);
-          const s = parseFloat(scale);
-
-          // Remove the transform attribute
-          transformedGroup.removeAttribute("transform");
-
-          // Apply the transformation to all child elements
-          const allElements = transformedGroup.querySelectorAll("*");
-          allElements.forEach((element) => {
-            if (element.tagName === "g" && element.getAttribute("transform")) {
-              const childTransform = element.getAttribute("transform") || "";
-              const translateMatch = childTransform.match(
-                /translate\(([^,]+),\s*([^)]+)\)/
-              );
-              if (translateMatch) {
-                const [, x, y] = translateMatch;
-                const newX = parseFloat(x) * s + tx;
-                const newY = parseFloat(y) * s + ty;
-                element.setAttribute(
-                  "transform",
-                  `translate(${newX}, ${newY}) scale(${s})`
-                );
-              }
-            }
-          });
-        }
-      }
-
-      // Set proper SVG dimensions for PDF
-      const bbox = svgClone.getBBox
-        ? svgClone.getBBox()
-        : { x: 0, y: 0, width: 400, height: 300 };
-      const padding = 20;
-      const svgWidth = bbox.width + padding * 2;
-      const svgHeight = bbox.height + padding * 2;
-
-      svgClone.setAttribute("width", svgWidth.toString());
-      svgClone.setAttribute("height", svgHeight.toString());
-      svgClone.setAttribute(
-        "viewBox",
-        `${bbox.x - padding} ${bbox.y - padding} ${svgWidth} ${svgHeight}`
-      );
-
-      // Create PDF in landscape orientation
-      const pdf = new jsPDF("l", "mm", "a4");
-
-      // Convert SVG to PDF using svg2pdf.js
-      await svg2pdf(svgClone, pdf, {
-        x: 10,
-        y: 10,
-        width: 277, // A4 landscape width minus margins
-        height: 190, // A4 landscape height minus margins
-      });
-
-      // Add title below the diagram
-      const title = spec.sheet?.title || "Fire Riser Diagram";
-      pdf.setFontSize(14);
-      pdf.text(title, 10, 210);
-
-      // Add export timestamp
-      pdf.setFontSize(8);
-      pdf.text(`Exported: ${new Date().toLocaleString()}`, 10, 220);
-
-      // Save the PDF
-      pdf.save(`${title.replace(/\s+/g, "_")}_riser_diagram.pdf`);
-    } catch (error) {
-      console.error("Error exporting PDF:", error);
-      alert(
-        `PDF export failed: ${
-          error instanceof Error ? error.message : "Unknown error"
-        }`
-      );
-    }
-  }, [spec]);
-
-  const [currentLayoutData, setCurrentLayoutData] = useState<any>(null);
-
-  const handleLayoutData = useCallback((layoutData: any) => {
-    setCurrentLayoutData(layoutData);
-  }, []);
-
-  const exportToDXFBlocks = useCallback(() => {
-    if (!spec || !currentLayoutData) return;
-
-    try {
-      const scale = 0.5;
-      let dxfContent =
-        "0\nSECTION\n2\nHEADER\n0\nENDSEC\n0\nSECTION\n2\nBLOCKS\n";
-
-      // Define FACP block
-      dxfContent +=
-        "0\nBLOCK\n8\nBLOCKS\n2\nFACP\n70\n0\n10\n0.0\n20\n0.0\n30\n0.0\n";
-      dxfContent +=
-        "0\nLINE\n8\n0\n10\n0.0\n20\n0.0\n30\n0.0\n11\n20.0\n21\n0.0\n31\n0.0\n";
-      dxfContent +=
-        "0\nLINE\n8\n0\n10\n20.0\n20\n0.0\n30\n0.0\n11\n20.0\n21\n-10.0\n31\n0.0\n";
-      dxfContent +=
-        "0\nLINE\n8\n0\n10\n20.0\n20\n-10.0\n30\n0.0\n11\n0.0\n21\n-10.0\n31\n0.0\n";
-      dxfContent +=
-        "0\nLINE\n8\n0\n10\n0.0\n20\n-10.0\n30\n0.0\n11\n0.0\n21\n0.0\n31\n0.0\n";
-      dxfContent +=
-        "0\nTEXT\n8\n0\n10\n10.0\n20\n-5.0\n30\n0.0\n40\n3.0\n72\n1\n11\n10.0\n21\n-5.0\n31\n0.0\n1\nFACP\n";
-      dxfContent += "0\nENDBLK\n8\nBLOCKS\n";
-
-      // Define Cell block
-      dxfContent +=
-        "0\nBLOCK\n8\nBLOCKS\n2\nCELL\n70\n0\n10\n0.0\n20\n0.0\n30\n0.0\n";
-      dxfContent +=
-        "0\nLINE\n8\n0\n10\n0.0\n20\n0.0\n30\n0.0\n11\n15.0\n21\n0.0\n31\n0.0\n";
-      dxfContent +=
-        "0\nLINE\n8\n0\n10\n15.0\n20\n0.0\n30\n0.0\n11\n15.0\n21\n-7.5\n31\n0.0\n";
-      dxfContent +=
-        "0\nLINE\n8\n0\n10\n15.0\n20\n-7.5\n30\n0.0\n11\n0.0\n21\n-7.5\n31\n0.0\n";
-      dxfContent +=
-        "0\nLINE\n8\n0\n10\n0.0\n20\n-7.5\n30\n0.0\n11\n0.0\n21\n0.0\n31\n0.0\n";
-      dxfContent +=
-        "0\nTEXT\n8\n0\n10\n7.5\n20\n-3.75\n30\n0.0\n40\n2.0\n72\n1\n11\n7.5\n21\n-3.75\n31\n0.0\n1\nCELL\n";
-      dxfContent += "0\nENDBLK\n8\nBLOCKS\n";
-
-      // Define Pull Station block
-      dxfContent +=
-        "0\nBLOCK\n8\nBLOCKS\n2\nPULL\n70\n0\n10\n0.0\n20\n0.0\n30\n0.0\n";
-      dxfContent +=
-        "0\nLINE\n8\n0\n10\n0.0\n20\n0.0\n30\n0.0\n11\n6.0\n21\n0.0\n31\n0.0\n";
-      dxfContent +=
-        "0\nLINE\n8\n0\n10\n6.0\n20\n0.0\n30\n0.0\n11\n6.0\n21\n-6.0\n31\n0.0\n";
-      dxfContent +=
-        "0\nLINE\n8\n0\n10\n6.0\n20\n-6.0\n30\n0.0\n11\n0.0\n21\n-6.0\n31\n0.0\n";
-      dxfContent +=
-        "0\nLINE\n8\n0\n10\n0.0\n20\n-6.0\n30\n0.0\n11\n0.0\n21\n0.0\n31\n0.0\n";
-      dxfContent +=
-        "0\nTEXT\n8\n0\n10\n3.0\n20\n-3.0\n30\n0.0\n40\n2.0\n72\n1\n11\n3.0\n21\n-3.0\n31\n0.0\n1\nPULL\n";
-      dxfContent += "0\nENDBLK\n8\nBLOCKS\n";
-
-      // Define Smoke Detector block
-      dxfContent +=
-        "0\nBLOCK\n8\nBLOCKS\n2\nSMOKE\n70\n0\n10\n0.0\n20\n0.0\n30\n0.0\n";
-      dxfContent += "0\nCIRCLE\n8\n0\n10\n7.0\n20\n-7.0\n30\n0.0\n40\n7.0\n";
-      dxfContent +=
-        "0\nTEXT\n8\n0\n10\n7.0\n20\n-7.0\n30\n0.0\n40\n2.0\n72\n1\n11\n7.0\n21\n-7.0\n31\n0.0\n1\nS\n";
-      dxfContent += "0\nENDBLK\n8\nBLOCKS\n";
-
-      // Define Horn/Strobe block
-      dxfContent +=
-        "0\nBLOCK\n8\nBLOCKS\n2\nHORNSTROBE\n70\n0\n10\n0.0\n20\n0.0\n30\n0.0\n";
-      dxfContent +=
-        "0\nLINE\n8\n0\n10\n2.0\n20\n-2.0\n30\n0.0\n11\n10.0\n21\n-2.0\n31\n0.0\n";
-      dxfContent +=
-        "0\nLINE\n8\n0\n10\n10.0\n20\n-2.0\n30\n0.0\n11\n6.0\n21\n-8.0\n31\n0.0\n";
-      dxfContent +=
-        "0\nLINE\n8\n0\n10\n6.0\n20\n-8.0\n30\n0.0\n11\n2.0\n21\n-2.0\n31\n0.0\n";
-      dxfContent +=
-        "0\nLINE\n8\n0\n10\n1.0\n20\n-8.0\n30\n0.0\n11\n11.0\n21\n-8.0\n31\n0.0\n";
-      dxfContent +=
-        "0\nLINE\n8\n0\n10\n11.0\n20\n-8.0\n30\n0.0\n11\n11.0\n21\n-18.0\n31\n0.0\n";
-      dxfContent +=
-        "0\nLINE\n8\n0\n10\n11.0\n20\n-18.0\n30\n0.0\n11\n1.0\n21\n-18.0\n31\n0.0\n";
-      dxfContent +=
-        "0\nLINE\n8\n0\n10\n1.0\n20\n-18.0\n30\n0.0\n11\n1.0\n21\n-8.0\n31\n0.0\n";
-      dxfContent += "0\nCIRCLE\n8\n0\n10\n6.0\n20\n-13.0\n30\n0.0\n40\n2.0\n";
-      dxfContent +=
-        "0\nLINE\n8\n0\n10\n4.5\n20\n-11.5\n30\n0.0\n11\n7.5\n21\n-14.5\n31\n0.0\n";
-      dxfContent +=
-        "0\nLINE\n8\n0\n10\n7.5\n20\n-11.5\n30\n0.0\n11\n4.5\n21\n-14.5\n31\n0.0\n";
-      dxfContent +=
-        "0\nTEXT\n8\n0\n10\n6.0\n20\n-9.0\n30\n0.0\n40\n1.5\n72\n1\n11\n6.0\n21\n-9.0\n31\n0.0\n1\nHS\n";
-      dxfContent += "0\nENDBLK\n8\nBLOCKS\n";
-
-      // Define EOL block
-      dxfContent +=
-        "0\nBLOCK\n8\nBLOCKS\n2\nEOL\n70\n0\n10\n0.0\n20\n0.0\n30\n0.0\n";
-      const eolPoints = [0, 0, 2, -3, 4, 3, 6, -3, 8, 3, 10, -3, 12, 0];
-      for (let i = 0; i < eolPoints.length - 2; i += 2) {
-        dxfContent += `0\nLINE\n8\n0\n10\n${eolPoints[i].toFixed(
-          1
-        )}\n20\n${eolPoints[i + 1].toFixed(1)}\n30\n0.0\n11\n${eolPoints[
-          i + 2
-        ].toFixed(1)}\n21\n${eolPoints[i + 3].toFixed(1)}\n31\n0.0\n`;
-      }
-      dxfContent += "0\nENDBLK\n8\nBLOCKS\n";
-
-      dxfContent += "0\nENDSEC\n0\nSECTION\n2\nENTITIES\n";
-
-      // Draw circuit lines
-      for (const [, edge] of currentLayoutData.edges.entries()) {
-        if (edge.bendPoints && edge.bendPoints.length >= 2) {
-          const points = edge.bendPoints;
-          for (let i = 0; i < points.length - 1; i++) {
-            dxfContent += `0\nLINE\n8\nCIRCUITS\n10\n${(
-              points[i].x * scale
-            ).toFixed(3)}\n20\n${(-points[i].y * scale).toFixed(
-              3
-            )}\n30\n0.0\n11\n${(points[i + 1].x * scale).toFixed(3)}\n21\n${(
-              -points[i + 1].y * scale
-            ).toFixed(3)}\n31\n0.0\n`;
-          }
-        }
-      }
-
-      // Insert FACP panel block
-      const panelNode = currentLayoutData.nodes.get("panel");
-      if (panelNode) {
-        const x = panelNode.x * scale;
-        const y = -panelNode.y * scale;
-        dxfContent += `0\nINSERT\n8\nPANEL\n2\nFACP\n10\n${x.toFixed(
-          3
-        )}\n20\n${y.toFixed(3)}\n30\n0.0\n41\n${scale.toFixed(
-          3
-        )}\n42\n${scale.toFixed(3)}\n43\n${scale.toFixed(3)}\n50\n0.0\n`;
-      }
-
-      // Insert device blocks
-      spec.devices.forEach((device: Device, idx: number) => {
-        const nodeData = currentLayoutData.nodes.get(`device-${idx}`);
-        if (!nodeData) return;
-
-        const x = nodeData.x * scale;
-        const y = -nodeData.y * scale;
-
-        let blockName = "";
-        let layerName = "";
-
-        switch (device.type) {
-          case "Cell":
-            blockName = "CELL";
-            layerName = "DEVICES";
-            break;
-          case "Pull":
-            blockName = "PULL";
-            layerName = "DEVICES";
-            break;
-          case "Smoke":
-            blockName = "SMOKE";
-            layerName = "DEVICES";
-            break;
-          case "HornStrobe":
-            blockName = "HORNSTROBE";
-            layerName = "DEVICES";
-            break;
-          default:
-            return;
-        }
-
-        dxfContent += `0\nINSERT\n8\n${layerName}\n2\n${blockName}\n10\n${x.toFixed(
-          3
-        )}\n20\n${y.toFixed(3)}\n30\n0.0\n41\n${scale.toFixed(
-          3
-        )}\n42\n${scale.toFixed(3)}\n43\n${scale.toFixed(3)}\n50\n0.0\n`;
-      });
-
-      // Insert EOL blocks
-      spec.circuits.forEach((circuit: Circuit) => {
-        const eolNode = currentLayoutData.nodes.get(`eol-${circuit.id}`);
-        if (eolNode) {
-          const x = eolNode.x * scale;
-          const y = -eolNode.y * scale;
-          dxfContent += `0\nINSERT\n8\nEOL\n2\nEOL\n10\n${x.toFixed(
-            3
-          )}\n20\n${y.toFixed(3)}\n30\n0.0\n41\n${scale.toFixed(
-            3
-          )}\n42\n${scale.toFixed(3)}\n43\n${scale.toFixed(3)}\n50\n0.0\n`;
-        }
-      });
-
-      // Add title
-      const title = spec.sheet?.title || "Fire Riser Diagram";
-      dxfContent += `0\nTEXT\n8\nTITLE\n10\n10.0\n20\n-100.0\n30\n0.0\n40\n5.0\n72\n0\n11\n10.0\n21\n-100.0\n31\n0.0\n1\n${title}\n`;
-      dxfContent += "0\nENDSEC\n0\nEOF";
-
-      // Download
-      const blob = new Blob([dxfContent], { type: "application/dxf" });
-      const url = URL.createObjectURL(blob);
-      const link = document.createElement("a");
-      link.href = url;
-      link.download = `${title.replace(/\s+/g, "_")}_blocks_riser_diagram.dxf`;
-      document.body.appendChild(link);
-      link.click();
-      document.body.removeChild(link);
-      URL.revokeObjectURL(url);
-    } catch (error) {
-      console.error("Error exporting DXF:", error);
-    }
-  }, [spec, currentLayoutData]);
-
-  return (
-    <div className="h-screen grid grid-cols-2 overflow-hidden">
-      <Editor
-        height="100%"
-        defaultLanguage="json"
-        value={json}
-        onChange={(v) => setJson(v ?? "")}
-        theme="vs-dark"
-        options={{ minimap: { enabled: false } }}
-        className="border-r"
-      />
-
-      <div className="relative flex items-center justify-center p-4 bg-gray-50 overflow-hidden">
+      <div style={{ width: `${100 - splitRatio}%` }} className="h-full bg-gray-50 overflow-auto relative">
         {spec && (
           <div className="absolute top-4 right-4 z-10 flex gap-2">
             <button
@@ -888,15 +862,13 @@
             </button>
           </div>
         )}
-        {spec ? (
-          <Riser
-            spec={spec}
-            onExportDXF={handleLayoutData}
-          />
-        ) : (
-          <p className="text-red-600">JSON parse error</p>
-        )}
->>>>>>> e8ba79b4
+        <div className="w-full h-full flex items-center justify-center p-4">
+          {spec ? (
+            <Riser spec={spec} onExportDXF={handleLayoutData} />
+          ) : (
+            <p className="text-red-600">JSON parse error</p>
+          )}
+        </div>
       </div>
     </div>
   );
